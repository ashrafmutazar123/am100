<<<<<<< HEAD
# Welcome to AM100 Project!
=======
# Welcome to AM100 Fertilizer Monitoring Dashboard!
>>>>>>> da62bf10
<|MERGE_RESOLUTION|>--- conflicted
+++ resolved
@@ -1,5 +1,34 @@
-<<<<<<< HEAD
-# Welcome to AM100 Project!
-=======
 # Welcome to AM100 Fertilizer Monitoring Dashboard!
->>>>>>> da62bf10
+
+A real-time hydroponic monitoring dashboard built with React, TypeScript, and Supabase integration.
+
+## Features
+
+- **Real-time EC Monitoring**: Live electrical conductivity tracking with customizable thresholds
+- **Water Level Monitoring**: Tank level monitoring with mmH2O to percentage conversion
+- **Live Data Updates**: Automatic refresh with Supabase real-time subscriptions
+- **Persistent Settings**: EC thresholds and tank height saved to database
+- **Professional UI**: Modern interface built with shadcn/ui and Tailwind CSS
+- **Data Export**: CSV export functionality for historical data analysis
+
+## Technologies Used
+
+- React 18 with TypeScript
+- Vite for build tooling
+- Supabase for real-time database
+- shadcn/ui for UI components
+- Tailwind CSS for styling
+- Recharts for data visualization
+
+## Live Demo
+
+Visit the deployed dashboard: [https://notmohdsaif.github.io/am100](https://notmohdsaif.github.io/am100)
+
+## Setup
+
+1. Clone the repository
+2. Install dependencies: `npm install`
+3. Configure Supabase credentials in `src/lib/supabase.ts`
+4. Run development server: `npm run dev`
+5. Build for production: `npm run build`
+6. Deploy to GitHub Pages: `npm run deploy`